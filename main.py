import os
import time

import math
import numpy as np
from matplotlib.lines import Line2D

import Field
import Vector
from Atmosphere import ChapmanLayers
from Constants import EARTH_RADIUS
from Paths import QuasiParabolic
from Tracer import Tracer

from matplotlib import pyplot as plt
import matplotlib as mpl
mpl.rcParams['figure.dpi'] = 500

if __name__ == "__main__":
    field = Field.DipoleField()
    path_start_point = Vector.spherical_to_cartesian(
        Vector.latitude_to_spherical(
            np.array([EARTH_RADIUS, 90 + 23.5, 133.7])))
    path_end_point = Vector.spherical_to_cartesian(
        Vector.latitude_to_spherical(
            np.array([EARTH_RADIUS, 90 + 23.5 - 10, 133.7])))
    operating_frequency = 10E6
    atmosphere_critical_frequency = 7E6
    atmosphere_altitude_of_max = 350E3
    atmosphere_semi_width = 100E3
    atmosphere_gradient = (0.375E6 * 180 / math.pi, -1)
    atmosphere = ChapmanLayers(
        atmosphere_critical_frequency,
        atmosphere_altitude_of_max,
        atmosphere_semi_width,
        atmosphere_gradient,
        path_start_point
    )
    # atmosphere = ChapmanLayers(7E6, 350E3, 100E3, None, initial)
    atmosphere_params = (atmosphere_critical_frequency, atmosphere_altitude_of_max, atmosphere_semi_width)
    path_generator = QuasiParabolic(path_start_point, path_end_point, atmosphere_params, operating_frequency)
    frequency = 10E6  # Hz
    # atmosphere.visualize(initial, final, ax=None, fig=None, point_number=400, show=True)
    basic_tracer = Tracer(frequency, atmosphere, field, path_generator)
    basic_tracer.parameters = (50, 0)
    basic_tracer.initial_coordinates, basic_tracer.final_coordinates = path_start_point, path_end_point

    basic_tracer.compile_initial_path()

    basic_tracer.trace(h=10, high_ray=True)
<<<<<<< HEAD
    t0 = time.time()
    basic_tracer.trace(h=10, high_ray=True)
    print(time.time() - t0)
    atmosphere.visualize()
    basic_tracer.trace(h=10, high_ray=True)
    fig, ax = basic_tracer.visualize(show=False)
    basic_tracer.trace(h=10, high_ray=False)
    basic_tracer.visualize(fig=fig, ax=ax)
    basic_tracer.visualize(show_history=True)
    basic_tracer.trace(h=10, high_ray=False)
    basic_tracer.visualize(show_history=True)
=======
    fig, ax = basic_tracer.visualize(show=False)
    basic_tracer.trace(h=10, high_ray=False)
    fig, ax = basic_tracer.visualize(fig=fig, ax=ax, show=False)
    basic_tracer.trace(h=10, high_ray=True, is_extraordinary_ray=True)
    fig, ax = basic_tracer.visualize(fig=fig, ax=ax, show=False, color='white')
>>>>>>> 9c77d82d
    basic_tracer.trace(h=10, high_ray=False, is_extraordinary_ray=True)
    fig, ax = basic_tracer.visualize(fig=fig, ax=ax, show=False, color='white')

    custom_lines = [Line2D([0], [0], color='black', lw=4),
                    Line2D([0], [0], color='white', lw=4)]
    ax.legend(custom_lines, ['Ordinary Ray', 'Extraordinary Ray'])
    ax.set_title(f"Various Ray Traces with a {int(operating_frequency / 1E6)} MHz frequency")
    fig.savefig(os.path.join('saved_plots', 'test_path_all_grad'))
    plt.close(fig)

    basic_tracer.cleanup()  # Should call after we are done with tracer<|MERGE_RESOLUTION|>--- conflicted
+++ resolved
@@ -48,7 +48,6 @@
     basic_tracer.compile_initial_path()
 
     basic_tracer.trace(h=10, high_ray=True)
-<<<<<<< HEAD
     t0 = time.time()
     basic_tracer.trace(h=10, high_ray=True)
     print(time.time() - t0)
@@ -60,13 +59,6 @@
     basic_tracer.visualize(show_history=True)
     basic_tracer.trace(h=10, high_ray=False)
     basic_tracer.visualize(show_history=True)
-=======
-    fig, ax = basic_tracer.visualize(show=False)
-    basic_tracer.trace(h=10, high_ray=False)
-    fig, ax = basic_tracer.visualize(fig=fig, ax=ax, show=False)
-    basic_tracer.trace(h=10, high_ray=True, is_extraordinary_ray=True)
-    fig, ax = basic_tracer.visualize(fig=fig, ax=ax, show=False, color='white')
->>>>>>> 9c77d82d
     basic_tracer.trace(h=10, high_ray=False, is_extraordinary_ray=True)
     fig, ax = basic_tracer.visualize(fig=fig, ax=ax, show=False, color='white')
 
